# What's New

<<<<<<< HEAD
## Unreleased

* Changes to `HarmfulAlgalBloom` to support updates in `OpenDrift` model:
  * Added and renamed some parameters.
  * Added another test, to test growth in the HAB scenario since that has now been added.
=======
## v2.0.5 (December 10, 2025)

* Changed the schema for `HarmfulAlgalBloom` so that "PN", for example, is input, though a nice label is also provided through "title" in the schema.

## v2.0.4 (Decemeber 9, 2025)

* Fixed a log file path bug where the log file path was just the filename only.
  Because of that it would get created in the current working directory and not
  in the outputs directory next to the simulation output.
* Refactored the `SetupOutputFiles` model to simplify things a bit and update tests.


## v2.0.3 (Decemeber 5, 2025)

* Fixed docs.

>>>>>>> 31c1cc00

## v2.0.2 (Decemeber 5, 2025)

* Changed "name" of `HarmfulAlgalBloom` `species_type` enum to be an abbreviation "PN" and the value for the initial species to be "Pseudo nitzschia" instead of "Pseudo_nitzschia".
* Added to the `HarmfulAlgalBloom` schema to have a "oneOf" output containing the preset values associated with a `species_type` in the description.


## v2.0.0 (December 4, 2025)

* Added a new model scenario: `HarmfalAlgalBloom`.
* Fix a bug for running backward in time.
* Ocean model configuration files now need to include `chunks`


## v0.13.2 (November 20, 2025)

* If timezone-aware `start_time`, `start_time_end`, or `end_time` is input, the timezone is now removed and it is assumed they are in the same timezone as the model times.


## v0.13.1 (November 19, 2025)

* Fixed kerchunk JSON file filtering.
* Added CIOFS3 as ocean model option.
* Refactored `OilTypeEnum` so that it's value is only the oil ID. Also add the
  "oneOf" json schema mapping directly to the field's `json_schema_extra` so that
  it is part of the schema by default.


## v0.12.2 (April 15, 2025)

* fixed issue when setting `vertical_mixing` False for `OpenOil` was not passed through correctly
* now `do3d=False` and `vertical_mixing=True` can be set at the same time.
* updated some config descriptions
* found error in `OilTypeEnum` leading to oil_types with duplicate labels not being separated out in the Enum. This is fixed. Now oil should be input with either the ID from ADIOS or with the syntax `(ID, label)`. Once in the configuration, it will be presented as only `label` since that is how `OpenDrift` accepts `oil_type`.
* `OilTypeEnum` was reordered so the first 5 oils are most relevant to Alaska work.
* Reverted `time_step` units back to seconds from minutes. It was being mapped unexpectedly in `OpenDrift` so using seconds is better.
* Updated list of options for `object_type` and it is now fully consistent with that in `OpenDrift`.
* Now enforce that for Leeway model if `hatched==1` then `stage_fraction=None`, for seeding.
* Updated descriptions in a lot of parameters in `config_the_manager.py` and `config_opendrift.py`.
* Updated defaults in config classes.


## v0.12.1 (April 8, 2025)

* Correction to `interpolator_filename` handling and improvement in testing.


## v0.12.0 (April 9, 2025)

* Major refactoring:
    * Removed `surface_only` flag.
    * Changed default value for `vertical_mixing` to False to match `do3D` default of False.
    * Moved some configuration parameters between configuration objects.
    * Major improvements of log handling.
    * `time_step` and `time_step_output` changed to minutes from seconds.
    * ocean_model_registry for known and user-input models
    * changed some logger statement from "info" to "debug"
    * now pinned to `opendrift` v1.13.0 and `kerchunk` v0.2.7 because not ready for zarr v3
    * can run plots from a parquet or netcdf output file now
    * can't run idealized simulations using `OpenDrift` directly in PTM anymore but this could be added back in if needed
    * updated docs
    * property plot now requires keyword "variable" instead of "prop" (this change is from `OpenDrift`)
    * most configuration parameters are under `m.config` now instead of just `m`, if `m` represents a Manager instance.
    * a geojson dict can be input but it is not fully working at the moment
    * `oil_type` can be input as the name or the id from the adios database.
    * `.model_json_schema()` is overridden in `OpenDriftConfig` to include a bit of custom code to modify the `oil_type` output in the JSON schema "properties" area. This shouldn't affect anything other than it being available if people want that.


## v0.11.2 (February 6, 2025)

* Suffix for parquet file format is now ".parquet" instead of ".parq".
* Added a method to run plots from saved OpenDrift output file; also available in CLI. Updated docs.


## v0.11.1 (February 4, 2025)

* Move known model hard-wired model times into the class so they are refreshed each time the library is read.
* Add dockerfile for running PTM in a container.

## v0.10.1 (January 30, 2025)

* Added built-in way to create plots for simulation using OpenDrift. Details available in {ref}`plots`.
* User can now input a location to both save and read the interpolator, which avoids using the built-in cache location.

## v0.9.6 (November 15, 2024)

* made caching directory creation and saving to cache optional with input option `use_cache`.

## v0.9.5 (November 14, 2024)

* fixed error in output file

## v0.9.4 (November 14, 2024)

* Updated locations for local model output.

## v0.9.3 (November 13, 2024)

* Moved `output_format` parameter to manager config from model config
* Changed source location for CIOFSOP local model output

## v0.9.2 (November 11, 2024)

* Added ability to save output files as parquet instead of netcdf.
* Partially updated docs

## v0.9.1 (October 25, 2024)

* Added local model option of CIOFS Fresh for which kerchunk files also can be generated on the fly.

## v0.9.0 (July 26, 2024)

* Added utilities to generate kerchunk files on the fly for the time period of the simulation length for CIOFS and NWGOA. This has majorly sped up CIOFS simulations and modestly sped up NWGOA simulations.
* depth z should be negative! Fixed this in tests.
* added `start_time_end`, which adds OpenDrift capability for starting drifters over linear time frame
* fixed so unique log file is output for each simulation even if run in a script, and has the same name as `output_file`.
* small fix to histogram plot

## v0.8.4 (April 24, 2024)

* updated the `ptm_level` of a bunch of config parameters

## v0.8.3 (April 23, 2024)

* removed `Dcrit` because realized it is not necessary
* improved log handling for CLI
* changed `OpenDrift` default handling so they are now changed to None

## v0.8.2 (April 10, 2024)

* updated docs
* improved `drift_model_config()`
* updated tests
* now include PTM metadata with output file

## v0.8.1 (April 5, 2024)

* updated docs

## v0.8.0 (April 2, 2024)

* `time_step_output` behavior has changed — 1 hour by default
* `time_step` is now 5 min by default
* added `Dcrit` parameter for accurately finding where drifters are stranded in tidal flats
* `vertical_mixing` is True by default now
* added seafloor_action option
* fixed some Leeway/3D handling and log messaging
* export_variables are specific to drift_model as needed
* do not drop zeta anymore since used in opendrift
* output_file is now an option


## v0.7.1 (February 21, 2024)

* Small fix to some attributes to be less verbose
* Fix setup.cfg to have correct config path since name changed


## v0.7.0 (February 21, 2024)

* Now initialize all class attributes with None and removed usage of `hasattr` which simplifies and clarifies some code.
* Improved handling of `start_time`, `end_time`, `duration`, and `steps` in `manager.py` which fixed a bug in which users couldn't input `start_time` and have the simulation run successfully.
* simplified handling of `horizontal_diffusivity` in `opendrift` model.
* user can change `end_time`, `duration`, and `steps` and have the others update accordingly. Tests added to check this.
* changed known model "CIOFS_now" to "CIOFSOP" to avoid upper/lower issues and include "OP" for "operational".
* many more tests and improved behavior for attribute checks and updates


## v0.6.0 (February 15, 2024)

* is set up to tell `opendrift` ROMS reader to save the interpolator to a cache that is set up the first time it is run. This only works with the newest dev version of `opendrift` at the moment, and the files saved are hundreds of MB, but it speeds up the simulations pretty well (12 to 30 seconds).
* reworked which variables are dropped in which scenarios for `opendrift` and integrated with using wetdry vs static masks.
* added package `appdirs` to manage the cache for storing interpolator pickles.
* fix to CLI so duration input is formatted correctly.
* can now input `name` to accompany user-input `xarray Dataset` for `ocean_model`.
* added `ocean_model` "CIOFS_now" local and remote links.


## v0.5.0 (February 12, 2024)

* updated to using version of `opendrift` in which you can input an xarray Dataset directly
* added new parameter for built-in ocean_models to specify whether to look locally or remote for the output (`ocean_model_local`)
* added local model output information for known models using parquet files for kerchunk access to model output
* changed `max_speed` parameter, which controls buffer size in `opendrift`, to 2 from 5.
* improved handling of "steps", "duration", and "end_time" parameters.
* improved reader interaction and speed with `opendrift` by dropping unnecessary variables from ocean_model Dataset, separating out the `standard_name` mapping input to the ROMS reader in `opendrift`, added option for whether or not to use wet/dry masks in ocean_model output if available


## v0.4.0 (January 25, 2024)

* modified level of surfacing for some configuration parameters
* made `ptm` an entry point
* finished removing WKT code, which hadn't been working
* added “excludestring” as an option for filtering configuration parameters
* updated checks for necessary `drift_model=="Leeway"` and parameter combinations.
* updated docs according to software updates<|MERGE_RESOLUTION|>--- conflicted
+++ resolved
@@ -1,12 +1,13 @@
 # What's New
 
-<<<<<<< HEAD
 ## Unreleased
 
 * Changes to `HarmfulAlgalBloom` to support updates in `OpenDrift` model:
   * Added and renamed some parameters.
   * Added another test, to test growth in the HAB scenario since that has now been added.
-=======
+* Added vertical behavior
+* Added two new species
+
 ## v2.0.5 (December 10, 2025)
 
 * Changed the schema for `HarmfulAlgalBloom` so that "PN", for example, is input, though a nice label is also provided through "title" in the schema.
@@ -23,7 +24,6 @@
 
 * Fixed docs.
 
->>>>>>> 31c1cc00
 
 ## v2.0.2 (Decemeber 5, 2025)
 
