"""Command line interface to get inputs from web application."""

import argparse
import ast
import logging

from datetime import datetime

import pandas as pd

import particle_tracking_manager as ptm


def is_int(s):
    """Check if string is actually int."""
    try:
        int(s)
        return True
    except (ValueError, TypeError):
        return False


def is_float(s):
    """Check if string is actually float."""
    try:
        float(s)
        return True
    except (ValueError, TypeError):
        return False


def is_None(s):
    """Check if string is actually None."""
    if s == "None":
        return True
    else:
        return False


def is_datestr(s):
    """Check if string is actually a datestring."""

    try:
        out = pd.Timestamp(s)
        assert not pd.isnull(out)
        return True
    except (ValueError, AssertionError, TypeError):
        return False


def is_deltastr(s):
    """Check if string is actually a Timedelta."""

    try:
        out = pd.Timedelta(s)
        assert not pd.isnull(out)
        return True
    except (ValueError, AssertionError):
        return False


# https://sumit-ghosh.com/articles/parsing-dictionary-key-value-pairs-kwargs-argparse-python/
class ParseKwargs(argparse.Action):
    """With can user can input dicts on CLI."""

    def __call__(self, parser, namespace, values, option_string=None):
        """With can user can input dicts on CLI."""
        setattr(namespace, self.dest, dict())
        for value in values:
            # maxsplit helps in case righthand side of input has = in it, like filenames can have
            key, value = value.split("=", maxsplit=1)
            # catch list case
            if value.startswith("[") and value.endswith("]"):
                # if "[" in value and "]" in value:
                value = value.strip("][").split(",")
            # change numbers to numbers but with attention to decimals and negative numbers
            if is_int(value):
                value = int(value)
            elif is_float(value):
                value = float(value)
            elif is_None(value):
                value = None
            elif is_deltastr(value):
                value = pd.Timedelta(value)
            elif is_datestr(value):
                value = pd.Timestamp(value)
            getattr(namespace, self.dest)[key] = value


def main():
    """Parser method.

    Include all inputs

    Example
    -------

    >>> python cli.py lon=-151 lat=59 use_auto_landmask=True start_time=2000-1-1
    """

    parser = argparse.ArgumentParser()

    parser.add_argument(
        "kwargs",
        nargs="*",
        action=ParseKwargs,
        help="Input keyword arguments for running PTM. Available options are specific to the `catalog_type`. Dictionary-style input, e.g. `case='Oil'`. Format for list items is e.g. standard_names='[sea_water_practical_salinity,sea_water_temperature]'.",
    )

    parser.add_argument(
        "--dry-run",
        help="Return configuration parameters without running the model.",
        action=argparse.BooleanOptionalAction,
        default=False,
    )

    parser.add_argument(
        "--plots",
        type=str,
        help='Optional plots. Dictionary-style input, e.g. `{"spaghetti": {}}`.',
    )

    args = parser.parse_args()

    to_bool = {
        key: ast.literal_eval(value)
        for key, value in args.kwargs.items()
        if value in ["True", "False"]
    }
    args.kwargs.update(to_bool)

    if "output_file" not in args.kwargs:

        args.kwargs[
            "output_file"
        ] = f"output-results_{datetime.utcnow():%Y-%m-%dT%H%M:%SZ}.nc"

    # log_file = args.kwargs["output_file"].replace(".nc", ".log")

    # Convert the string representation of the dictionary to an actual dictionary
    # not clear why I can't use `args.plots` in here but it isn't working
    if parser.parse_args().plots is not None:
        plots = ast.literal_eval(parser.parse_args().plots)
    else:
        plots = None

    # # Create a file handler
    # file_handler = logging.FileHandler(log_file)

    # # Create a formatter and add it to the handler
    # formatter = logging.Formatter(
    #     "%(asctime)s - %(name)s - %(levelname)s - %(message)s"
    # )
    # file_handler.setFormatter(formatter)

    m = ptm.OpenDriftModel(**args.kwargs, plots=plots)

    if args.dry_run:

        # run this to make sure everything is updated fully
        m.add_reader()
        print(m.drift_model_config())

    else:

        # # Add the handler to the logger
        # m.logger.addHandler(file_handler)

        # m.logger.info(f"filename: {args.kwargs['output_file']}")

        m.add_reader()
        print(m.drift_model_config())

        m.seed()
        m.run()

        print(m.outfile_name)

<<<<<<< HEAD
    # Remove the handler at the end of the loop
    m.logger.removeHandler(file_handler)
    file_handler.close()


if __name__ == "__main__":
    main()
=======
    # # Remove the handler at the end of the loop
    # m.logger.removeHandler(file_handler)
    # file_handler.close()
>>>>>>> afc38d06
<|MERGE_RESOLUTION|>--- conflicted
+++ resolved
@@ -3,7 +3,6 @@
 import argparse
 import ast
 import logging
-
 from datetime import datetime
 
 import pandas as pd
@@ -131,9 +130,9 @@
 
     if "output_file" not in args.kwargs:
 
-        args.kwargs[
-            "output_file"
-        ] = f"output-results_{datetime.utcnow():%Y-%m-%dT%H%M:%SZ}.nc"
+        args.kwargs["output_file"] = (
+            f"output-results_{datetime.utcnow():%Y-%m-%dT%H%M:%SZ}.nc"
+        )
 
     # log_file = args.kwargs["output_file"].replace(".nc", ".log")
 
@@ -176,16 +175,10 @@
 
         print(m.outfile_name)
 
-<<<<<<< HEAD
-    # Remove the handler at the end of the loop
-    m.logger.removeHandler(file_handler)
-    file_handler.close()
+    # # Remove the handler at the end of the loop
+    # m.logger.removeHandler(file_handler)
+    # file_handler.close()
 
 
 if __name__ == "__main__":
-    main()
-=======
-    # # Remove the handler at the end of the loop
-    # m.logger.removeHandler(file_handler)
-    # file_handler.close()
->>>>>>> afc38d06
+    main()