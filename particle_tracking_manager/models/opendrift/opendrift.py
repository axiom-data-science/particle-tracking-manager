"""Uses OpenDrift for particle tracking model."""

# Standard library imports
import json
import logging

from datetime import datetime
from enum import Enum
from pathlib import Path
from typing import Any

import pandas as pd
import xarray as xr

# Third-party imports
from opendrift.readers import reader_ROMS_native

# Local imports
from ...ocean_model_registry import ocean_model_registry
from ...the_manager import ParticleTrackingManager
from .config_opendrift import OpenDriftConfig, open_drift_mapper
from .plot import make_plots
from .utils import (
    apply_known_ocean_model_specific_changes,
    apply_user_input_ocean_model_specific_changes,
    narrow_dataset_to_simulation_time,
)


# Initialize logger
logger = logging.getLogger()


class OpenDriftModel(ParticleTrackingManager):
    """OpenDrift particle tracking model.

    Parameters
    ----------
    drift_model : str
        Options: "OceanDrift", "LarvalFish", "OpenOil", "Leeway"
    export_variables : list
        List of variables to export, by default None. See PTM docs for options.
    radius : int
        Radius around each lon-lat pair, within which particles will be randomly seeded. This is used by function `seed_elements`.
    radius_type : str
        If 'gaussian' (default), the radius is the standard deviation in x-y-directions. If 'uniform', elements are spread evenly and always inside a circle with the given radius. This is used by function `seed_elements`.
    current_uncertainty : float
        Add gaussian perturbation with this standard deviation to current components at each time step.
    wind_uncertainty : float
        Add gaussian perturbation with this standard deviation to wind components at each time step.
    use_auto_landmask : bool
        Set as True to use general landmask instead of that from ocean_model.
        Use for testing primarily. Default is False.
    diffusivitymodel : str
        Algorithm/source used for profile of vertical diffusivity. Environment means that diffusivity is acquired from readers or environment constants/fallback. Turned on if ``vertical_mixing==True``.
    stokes_drift : bool
        Set to True to turn on Stokes drift, by default True. This enables 3 settings in OpenDrift:

        * o.set_config('drift:use_tabularised_stokes_drift', True)
        * o.set_config('drift:tabularised_stokes_drift_fetch', '25000')  # default
        * o.set_config('drift:stokes_drift_profile', 'Phillips')  # default

        The latter two configurations are not additionally set in OpenDriftModel since they are already the default once stokes_drift is True.
    mixed_layer_depth : float
        Fallback value for ocean_mixed_layer_thickness if not available from any reader. This is used in the calculation of vertical diffusivity.
    coastline_action : str, optional
        Action to perform if a drifter hits the coastline, by default "previous". Options
        are 'stranding', 'previous'.
    seafloor_action : str, optional
        Action to perform if a drifter hits the seafloor, by default "deactivate". Options
        are 'deactivate', 'previous', 'lift_to_seafloor'.
    max_speed : int
        Typical maximum speed of elements, used to estimate reader buffer size.
    wind_drift_depth : float
        The direct wind drift (windage) is linearly decreasing from the surface value (wind_drift_factor) until 0 at this depth.
    vertical_mixing_timestep : float
        Time step used for inner loop of vertical mixing.
    interpolator_filename : Optional[Union[pathlib.Path,str]], optional
        Filename to save interpolators to, by default None. The full path should be given, but no suffix.
        Use this to either read from an existing file at a non-default location or to save to a
        non-default location. If None and use_cache==True, the filename is set to a built-in name to an
        `appdirs` cache directory.
    plots : dict, optional
        Dictionary of plot names, their filetypes, and any kwargs to pass along, by default None.
        Available plot names are "spaghetti", "animation", "oil", "all".


    object_type: str = config_model["object_type"]["default"],
        Leeway object category for this simulation.

    diameter : float
        Seeding value of diameter. For LarvalFish simulation.
    neutral_buoyancy_salinity : float
        Seeding value of neutral_buoyancy_salinity. For LarvalFish simulation.
    stage_fraction : float
        Seeding value of stage_fraction. For LarvalFish simulation.
    hatched : float
        Seeding value of hatched. For LarvalFish simulation.
    length : float
        Seeding value of length. For LarvalFish simulation.
    weight : float
        Seeding value of weight. For LarvalFish simulation.

    oil_type : str
        Oil type to be used for the simulation, from the NOAA ADIOS database. For OpenOil simulation.
    m3_per_hour : float
        The amount (volume) of oil released per hour (or total amount if release is instantaneous). For OpenOil simulation.
    oil_film_thickness : float
        Seeding value of oil_film_thickness. For OpenOil simulation.
    droplet_size_distribution : str
        Droplet size distribution used for subsea release. For OpenOil simulation.
    droplet_diameter_mu : float
        The mean diameter of oil droplet for a subsea release, used in normal/lognormal distributions. For OpenOil simulation.
    droplet_diameter_sigma : float
        The standard deviation in diameter of oil droplet for a subsea release, used in normal/lognormal distributions. For OpenOil simulation.
    droplet_diameter_min_subsea : float
        The minimum diameter of oil droplet for a subsea release, used in uniform distribution. For OpenOil simulation.
    droplet_diameter_max_subsea : float
        The maximum diameter of oil droplet for a subsea release, used in uniform distribution. For OpenOil simulation.
    emulsification : bool
        Surface oil is emulsified, i.e. water droplets are mixed into oil due to wave mixing, with resulting increase of viscosity. For OpenOil simulation.
    dispersion : bool
        Oil is removed from simulation (dispersed), if entrained as very small droplets. For OpenOil simulation.
    evaporation : bool
        Surface oil is evaporated. For OpenOil simulation.
    update_oilfilm_thickness : bool
        Oil film thickness is calculated at each time step. The alternative is that oil film thickness is kept constant with value provided at seeding. For OpenOil simulation.
    biodegradation : bool
        Oil mass is biodegraded (eaten by bacteria). For OpenOil simulation.
    """

    def __init__(self, **kwargs: dict) -> None:
        """Initialize OpenDriftModel."""
        # Initialize the parent class
        # This sets up the logger and ParticleTrackingState and SetupOutputFiles.
        super().__init__(**kwargs)

        # OpenDriftConfig is a subclass of TheManagerConfig so it knows about all the
        # TheManagerConfig parameters. TheManagerConfig is run with OpenDriftConfig.
        drift_model = kwargs.get("drift_model", "OceanDrift")
        assert isinstance(drift_model, str)
        if "drift_model" in kwargs:
            del kwargs["drift_model"]
        self.config: OpenDriftConfig = open_drift_mapper[drift_model](**kwargs)

        # copy output_file from files to config. This isn't strictly necessary and it
        # seems like there is a better way to do this but do it for now to avoid
        # confusion between self.files.output_file and self.config.output_file otherwise
        # being different
        self.config.output_file = self.files.output_file

        # Note that you can see configuration possibilities for a given model with
        # o.list_configspec()
        # You can check the metadata for a given configuration with (min/max/default/type)
        # o.get_configspec('vertical_mixing:timestep')
        # You can check required variables for a model with
        # o.required_variables

        # TODO: streamline this
        self.checked_plot = False

    def _check_interpolator_filename_exists(self) -> None:
        """Check if the interpolator filename exists."""
        assert self.config.interpolator_filename is not None
        if Path(self.config.interpolator_filename).exists():
            logger.debug(
                f"Will load the interpolator from {self.config.interpolator_filename}."
            )
        else:
            logger.debug(
                f"A new interpolator will be saved to {self.config.interpolator_filename}."
            )

    def _create_opendrift_model_object(self) -> None:
        """Create the OpenDrift model object."""

        # do this right away so I can query the object
        # we don't actually input output_format here because we first output to netcdf, then
        # resave as parquet after adding in extra config
        # TODO: should drift_model be instantiated in OpenDriftConfig or here?
        log_level = logger.level
        if self.config.drift_model == "Leeway":
            from opendrift.models.leeway import Leeway

            o = Leeway(loglevel=log_level)

        elif self.config.drift_model == "OceanDrift":
            from opendrift.models.oceandrift import OceanDrift

            o = OceanDrift(
                loglevel=log_level,
            )

        elif self.config.drift_model == "LarvalFish":
            from opendrift.models.larvalfish import LarvalFish

            o = LarvalFish(loglevel=log_level)

        elif self.config.drift_model == "OpenOil":
            from opendrift.models.openoil import OpenOil

            o = OpenOil(loglevel=log_level, weathering_model="noaa")

        else:
            raise ValueError(
                f"Drifter model {self.config.drift_model} is not recognized."
            )

        self.o = o

    def _update_od_config_from_this_config(self) -> None:
        """Update OpenDrift's config values with OpenDriftConfig and TheManagerConfig.

        Update the default value in OpenDrift's config dict with the
        config value from OpenDriftConfig, TheManagerConfig, OceanModelConfig, and SetupOutputFiles.

        This uses the metadata key "od_mapping" to map from the PTM parameter
        name to the OpenDrift parameter name.
        """

        base_models_to_check = [self.config, self.files, self.config.ocean_model_config]
        for base_model in base_models_to_check:
            for key in base_model.model_fields:
                if (
                    getattr(base_model.model_fields[key], "json_schema_extra")
                    is not None
                ):
                    if "od_mapping" in base_model.model_fields[key].json_schema_extra:
                        od_key = base_model.model_fields[key].json_schema_extra[
                            "od_mapping"
                        ]
                        if od_key in self.o._config:  # and od_key is not None:
                            # # want the string representation of only this one used
                            # if od_key == "seed:oil_type":
                            #     field_value = str(getattr(base_model, key))
                            # # for others use value
                            # else:
                            field_value = getattr(base_model, key)
                            if isinstance(field_value, Enum):
                                field_value = field_value.value
                            self.o._config[od_key]["value"] = field_value

    def _modify_opendrift_model_object(self) -> None:
        """Modify the OpenDrift model object."""
        if self.config.stokes_drift:
            self.o.set_config("drift:use_tabularised_stokes_drift", True)
            # self.o.set_config('drift:tabularised_stokes_drift_fetch', '25000')  # default
            # self.o.set_config('drift:stokes_drift_profile', 'Phillips')  # default

        # If 2D surface simulation (and not Leeway since not available), truncate model output below 0.5 m
        if (
            not self.config.do3D
            and self.config.z == 0
            and self.config.drift_model != "Leeway"
        ):
            self.o.set_config("drift:truncate_ocean_model_below_m", 0.5)
            logger.debug("Truncating model output below 0.5 m.")

        # If 2D simulation (and not Leeway since not available), turn off vertical advection
        if not self.config.do3D and self.config.drift_model != "Leeway":
            self.o.set_config("drift:vertical_advection", False)
            logger.debug("Disabling vertical advection.")

        # If 3D simulation, turn on vertical advection
        if self.config.do3D:
            self.o.set_config("drift:vertical_advection", True)
            logger.debug("do3D is True so turning on vertical advection.")

    def _setup_for_simulation(self) -> None:
        """Set up the simulation.
        This is run before the simulation starts.
        """

        self.logger_config.merge_with_opendrift_log()
        self._check_interpolator_filename_exists()
        self._create_opendrift_model_object()
        self._update_od_config_from_this_config()
        self._modify_opendrift_model_object()

    def _add_reader(self, **kwargs: Any) -> None:
        """Add a reader to the OpenDrift model.

        Parameters
        ----------
        ds : xr.Dataset, optional
            Previously-opened Dataset containing ocean model output, if user wants to input
            unknown reader information.
        name : str, optional
            If ds is input, user can also input name of ocean model, otherwise will be called "user_input".
        """
        # Extract specific parameters from kwargs
        ds = kwargs.get("ds", None)
        name = kwargs.get("name", None)
        oceanmodel_lon0_360 = kwargs.get("oceanmodel_lon0_360", False)
        standard_name_mapping = kwargs.get("standard_name_mapping", None)

        if not self.state.has_run_setup:
            self._setup_for_simulation()

        if ds is None:
            ds = self.config.ocean_model_simulation.open_dataset(
                drop_vars=self.config.drop_vars
            )

        # don't need the following currently if using ocean_model_local since the kerchunk file is already
        # narrowed to the simulation size
        if not self.config.ocean_model_local:
            assert self.config.start_time is not None
            assert self.config.end_time is not None
            ds = narrow_dataset_to_simulation_time(
                ds, self.config.start_time, self.config.end_time
            )
            logger.debug("Narrowed model output to simulation time")

        ds = apply_known_ocean_model_specific_changes(
            ds, self.config.ocean_model_config.name, self.config.use_static_masks
        )

        if (
            self.config.ocean_model_config.name not in ocean_model_registry.all()
            and self.config.ocean_model_config.name != "test"
        ):
            ds = apply_user_input_ocean_model_specific_changes(
                ds, self.config.use_static_masks
            )

        self.ds = ds

        reader = reader_ROMS_native.Reader(
            filename=ds,
            name=self.config.ocean_model_config.name,
            standard_name_mapping=self.config.ocean_model_config.standard_name_mapping,
            save_interpolator=self.config.save_interpolator,
            interpolator_filename=self.config.interpolator_filename,
        )

        self.o.add_reader([reader])
        self.reader = reader
        # can find reader at manager.o.env.readers[self.ocean_model.name]

    @property
    def seed_kws(self) -> dict:
        """Gather seed input kwargs.

        This could be run more than once.
        """

        already_there = [
            "seed:number",
            "seed:z",
            "seed:seafloor",
            "seed:droplet_diameter_mu",
            "seed:droplet_diameter_min_subsea",
            "seed:droplet_size_distribution",
            "seed:droplet_diameter_sigma",
            "seed:droplet_diameter_max_subsea",
            "seed:object_type",
            "seed:ocean_only",
            "seed_flag",
            "drift:use_tabularised_stokes_drift",
            "drift:vertical_advection",
            "drift:truncate_ocean_model_below_m",
        ]

        time: float | datetime | list[float] | str | None
        if self.config.start_time_end is not None:
            # time can be a list to start drifters linearly in time
            time = [
                pd.Timestamp(self.config.start_time).to_pydatetime(),
                pd.Timestamp(self.config.start_time_end).to_pydatetime(),
            ]
        elif self.config.start_time is not None:
            time = self.config.start_time
            # time = self.config.start_time.to_pydatetime()
        else:
            time = None

        if self.config.seed_flag == "geojson":
            # geojson needs string representation of time
            time = (
                self.config.start_time.isoformat()
                if self.config.start_time is not None
                else None
            )

        _seed_kws = {
            "time": time,
            "z": self.config.z,
        }

        # update seed_kws with drift_model-specific seed parameters
        seedlist = {
            k: v["value"] for k, v in self.o.get_configspec(prefix="seed").items()
        }
        seedlist = {
            one.replace("seed:", ""): two
            for one, two in seedlist.items()
            if one not in already_there
        }
        _seed_kws.update(seedlist)

        if self.config.seed_flag == "elements":
            # add additional seed parameters
            _seed_kws.update(
                {
                    "lon": self.config.lon,
                    "lat": self.config.lat,
                    "radius": self.config.radius,
                    "radius_type": self.config.radius_type,
                }
            )

        self._seed_kws = _seed_kws
        return self._seed_kws

    def _seed(self) -> None:
        """Actually seed drifters for model."""

        if self.config.seed_flag == "elements":
            self.o.seed_elements(**self.seed_kws)

        elif self.config.seed_flag == "geojson":

            # # geojson needs string representation of time
            # self.seed_kws["time"] = self.config.start_time.isoformat()
            self.config.geojson["properties"] = self.seed_kws  # type: ignore
            json_string_dumps = json.dumps(self.config.geojson)
            self.o.seed_from_geojson(json_string_dumps)

        else:
            raise ValueError(f"seed_flag {self.config.seed_flag} not recognized.")

        self.initial_drifters = self.o.elements_scheduled

    def _run(self) -> None:
        """Run the drifters!"""

        # add input config to model config
        self.o.metadata_dict.update(self.config.model_dump())
        self.o.metadata_dict.update(self.files.model_dump())

        # actually run
        self.o.run(
            time_step=self.config.time_step,
            time_step_output=self.config.time_step_output,
            steps=self.config.steps,
            export_variables=self.config.export_variables,
            outfile=str(self.files.output_file),
        )

        # plot if requested
        if self.config.plots:
            assert isinstance(self.files.output_file, Path)
            # return plots because now contains the filenames for each plot
            self.config.plots = make_plots(
                self.config.plots,
                self.o,
                str(self.files.output_file).split(".")[0],
                self.config.drift_model,
            )

            # convert plots dict into string representation to save in output file attributes
            # https://github.com/pydata/xarray/issues/1307
<<<<<<< HEAD
            self.config.plots = repr(self.config.plots)
=======
            self.plots = repr(self.plots)

        self.o._config = full_config  # reinstate config

        # open outfile file and add config to it
        # config can't be present earlier because it breaks opendrift
        ds = xr.open_dataset(self.output_file_initial)
        for k, v in self.drift_model_config():
            if isinstance(v, (bool, type(None), pd.Timestamp, pd.Timedelta)):
                v = str(v)
            ds.attrs[f"ptm_config_{k}"] = v

        if self.output_format == "netcdf":
            ds.to_netcdf(self.output_file)
        elif self.output_format == "parquet":
            ds.to_dataframe().to_parquet(self.output_file)
        else:
            raise ValueError(f"output_format {self.output_format} not recognized.")

        # update with new path name
        self.o.outfile_name = self.output_file
        self.output_file = self.output_file

        # don't remove the initial netcdf file since will use that for plots if needed
        # try:
        #     # remove initial file to save space
        #     os.remove(self.output_file_initial)
        # except PermissionError:
        #     # windows issue
        #     pass

    @property
    def _config(self):
        """Surface the model configuration."""

        # save for reinstatement when running the drifters
        if self._config_orig is None:
            self._config_orig = copy.deepcopy(self.o._config)

        return self.o._config
>>>>>>> c1a3000c

    def all_export_variables(self) -> list:
        """Output list of all possible export variables."""

        if not self.state.has_run_setup:
            self.setup_for_simulation()
            logger.debug(
                "Running setup for simulation so that full export variable list is available."
            )

        vars = (
            list(self.o.elements.variables.keys())
            + ["trajectory", "time"]
            + list(self.o.required_variables.keys())
        )

        return vars

    def export_variables(self) -> list:
        """Output list of all actual export variables."""

        return self.o.export_variables

    def reader_metadata(self, key: str) -> dict:
        """allow manager to query reader metadata."""

        if not self.state.has_added_reader:
            raise ValueError("reader has not been added yet.")
        return self.o.env.readers[self.config.ocean_model_config.name].__dict__[key]<|MERGE_RESOLUTION|>--- conflicted
+++ resolved
@@ -461,51 +461,8 @@
 
             # convert plots dict into string representation to save in output file attributes
             # https://github.com/pydata/xarray/issues/1307
-<<<<<<< HEAD
             self.config.plots = repr(self.config.plots)
-=======
-            self.plots = repr(self.plots)
-
-        self.o._config = full_config  # reinstate config
-
-        # open outfile file and add config to it
-        # config can't be present earlier because it breaks opendrift
-        ds = xr.open_dataset(self.output_file_initial)
-        for k, v in self.drift_model_config():
-            if isinstance(v, (bool, type(None), pd.Timestamp, pd.Timedelta)):
-                v = str(v)
-            ds.attrs[f"ptm_config_{k}"] = v
-
-        if self.output_format == "netcdf":
-            ds.to_netcdf(self.output_file)
-        elif self.output_format == "parquet":
-            ds.to_dataframe().to_parquet(self.output_file)
-        else:
-            raise ValueError(f"output_format {self.output_format} not recognized.")
-
-        # update with new path name
-        self.o.outfile_name = self.output_file
-        self.output_file = self.output_file
-
-        # don't remove the initial netcdf file since will use that for plots if needed
-        # try:
-        #     # remove initial file to save space
-        #     os.remove(self.output_file_initial)
-        # except PermissionError:
-        #     # windows issue
-        #     pass
-
-    @property
-    def _config(self):
-        """Surface the model configuration."""
-
-        # save for reinstatement when running the drifters
-        if self._config_orig is None:
-            self._config_orig = copy.deepcopy(self.o._config)
-
-        return self.o._config
->>>>>>> c1a3000c
-
+ 
     def all_export_variables(self) -> list:
         """Output list of all possible export variables."""
 
